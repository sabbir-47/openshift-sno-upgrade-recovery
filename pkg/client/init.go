--- conflicted
+++ resolved
@@ -378,11 +378,9 @@
 	log.Debug("Found managedclusterview object")
 
 	// since we are using same function for verifying if the job launched or finished, the conditions will vary
-<<<<<<< HEAD
+
 	var matchingCondition []string
-=======
-	var matchingCondition []string{}
->>>>>>> 8e12af67
+
 	if action == Complete {
 		matchingCondition = []string{"status", "result", "status", "conditions"}
 	} else {
