--- conflicted
+++ resolved
@@ -26,7 +26,6 @@
 
 // MCA, MCV represnts the corresponding resources
 var (
-<<<<<<< HEAD
 	MCA          = "managedclusteractions"
 	MCV          = "managedclusterviews"
 	Failed       = "FAILED"
@@ -37,14 +36,6 @@
 	TimeOut      = 120
 	Launch       = "launched"
 	Complete     = "completed"
-=======
-	MCA    = "managedclusteractions"
-	MCV    = "managedclusterviews"
-	Failed = "FAILED"
-	Done   = "DONE"
-	NExist = "NON-EXISTENT"
-	NErr   = "NO ERROR"
->>>>>>> ded9d8e0
 )
 
 // Client provides a k8s dynamic client
@@ -87,11 +78,8 @@
 	{"backup-delete-ns", mngClusterActDeleteNS},
 }
 
-<<<<<<< HEAD
 // New creates a new instance of k8s client
 // returns:			client, error
-=======
->>>>>>> ded9d8e0
 func New(Spoke []string, BackupPath string, KubeconfigPath string) (Client, error) {
 	rand.Seed(time.Now().UnixNano())
 	c := Client{Spoke, BackupPath, KubeconfigPath, nil}
@@ -131,11 +119,8 @@
 	return c, nil
 }
 
-<<<<<<< HEAD
 // SpokeClusterExists verifies if a provided spoke cluster do exist or not
 // returns:			bool
-=======
->>>>>>> ded9d8e0
 func (c Client) SpokeClusterExists(name string) bool {
 
 	// using client, get if spoke cluster with given name exists
@@ -192,14 +177,9 @@
 	return config, nil
 }
 
-<<<<<<< HEAD
 // LaunchKubernetesObjects creates managedclusteraction and managedclusterview resources from template
 // returns:			error
 func (c Client) LaunchKubernetesObjects(clusterName string, template []ResourceTemplate) error {
-=======
-func (c Client) LaunchKubernetesObjects(clusterName string, template []ResourceTemplate, action string) error {
->>>>>>> ded9d8e0
-
 	config, err := c.GetConfig()
 	if err != nil {
 		log.Error(err)
@@ -218,18 +198,10 @@
 
 		log.Debug(strings.Repeat("-", 60))
 		log.WithFields(log.Fields{"LaunchKubernetesObjects": "Launching"}).Debugf("Creating kubernetes object: [ %s ]", item.ResourceName)
-<<<<<<< HEAD
 		log.Debug(strings.Repeat("-", 60))
 
 		log.Debugf("rendering resource: %s, data passed: %s for cluster: %s", item.ResourceName, newdata, clusterName)
 		w, err := c.RenderYamlTemplate(item.ResourceName, item.Template, newdata)
-=======
-		//	log.Debugf("####### Creating kubernetes object: [ %s ] #######", item.ResourceName)
-		log.Debug(strings.Repeat("-", 60))
-
-		log.Debugf("rendering resource: %s, data passed: %s for cluster: %s", item.ResourceName, newdata, clusterName)
-		w, err := c.renderYamlTemplate(item.ResourceName, item.Template, newdata)
->>>>>>> ded9d8e0
 		if err != nil && !errors.IsAlreadyExists(err) {
 			return err
 		}
@@ -273,10 +245,6 @@
 
 		log.Debug(strings.Repeat("-", 60))
 		log.WithFields(log.Fields{"LaunchKubernetesObjects": "Created"}).Debugf("####### Successfully created the resource: [%s] at namespace: backupresource of spoke: [%s] ... #######", item.ResourceName, clusterName)
-<<<<<<< HEAD
-=======
-		//	log.Debugf("####### Successfully created the resource: [%s] at namespace: backupresource of spoke: [%s] ... #######", item.ResourceName, clusterName)
->>>>>>> ded9d8e0
 		log.Debug(strings.Repeat("-", 60))
 
 	}
@@ -309,12 +277,9 @@
 	return w, nil
 }
 
-<<<<<<< HEAD
 // CreateKubernetesObjects creates specific mca and mcv object targeted to spoke cluster based on
 // unstructured object and gvr
 // returns:			error
-=======
->>>>>>> ded9d8e0
 func (c Client) CreateKubernetesObjects(clusterName string, obj *unstructured.Unstructured, resource schema.GroupVersionResource) error {
 
 	_, err := c.KubernetesClient.Resource(resource).Namespace(clusterName).Create(context.Background(), obj, v1.CreateOptions{})
@@ -325,12 +290,9 @@
 	return nil
 }
 
-<<<<<<< HEAD
 // ManageObjects can query and delete k8s resource
 // returns:			*unstructured.Unstructured (view data)
 //                   error
-=======
->>>>>>> ded9d8e0
 func (c Client) ManageObjects(clusterName string, template []ResourceTemplate, resourceType string, action string) (*unstructured.Unstructured, error) {
 
 	gvr := schema.GroupVersionResource{
@@ -356,12 +318,8 @@
 				return nil, err
 			}
 			log.WithFields(log.Fields{"DeleteObject": "Done"}).Debugf("####### Successfully deleted the %s resource named: [%s] for cluster: %s #######", resourceType, items.ResourceName, clusterName)
-<<<<<<< HEAD
-=======
-		//	log.Debugf("####### Successfully deleted the %s resource named: [%s] for cluster: %s #######", resourceType, items.ResourceName, clusterName)
-
->>>>>>> ded9d8e0
-		default:
+		
+      default:
 			return nil, fmt.Errorf("no condition matched")
 		}
 	}
@@ -381,7 +339,6 @@
 	return status, t
 }
 
-<<<<<<< HEAD
 // JobStatus uses timeout to verify the state of the job in a predefined window
 // returns: 	error
 func (c Client) JobStatus(clusterName string, action string) error {
@@ -406,11 +363,6 @@
 	}
 	return nil
 }
-=======
-// this function must be improved to take into account that there should be a timeout window and
-// if the value returns false after the window, an error should be returned.
-func (c Client) CheckStatus(resourceType string, clusterName string) error {
->>>>>>> ded9d8e0
 
 // CheckStatus checks whether the job launched on the spoke was successfully launched and finished
 // returns: 	error
@@ -418,21 +370,13 @@
 
 	log.Debug("####### Checking status of kubernetes job #######")
 
-<<<<<<< HEAD
+
 	clusterView, err := c.ManageObjects(clusterName, ViewCreateTemplates, resourceType, "get")
 	if err != nil {
 		log.Errorf("Couldn't find managedclusterview from %s cluster; err: %s", c.Spoke, err)
 		return err
 	}
 	log.Debug("Found managedclusterview object")
-=======
-		clusterView, err := c.ManageObjects(clusterName, ViewCreateTemplates, resourceType, "get")
-		if err != nil {
-			log.Errorf("Couldn't find managedclusterview from %s cluster; err: %s", c.Spoke, err)
-			return err
-		}
-		log.Debug("Found managedclusterview object")
->>>>>>> ded9d8e0
 
 	// since we are using same function for verifying if the job launched or finished, the conditions will vary
 	var matchingCondition = []string{}
