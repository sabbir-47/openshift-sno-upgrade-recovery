--- conflicted
+++ resolved
@@ -1,6 +1,5 @@
 # openshift-sno-upgrade-recovery
 
-<<<<<<< HEAD
 Cli to orchestrate backup requests on an ACM hub to spoke clusters. It will trigger the backup jobs from <https://github.com/redhat-ztp/openshift-ai-image-backup>
 
 ## How to build
@@ -23,99 +22,4 @@
 ### Running from a job
 
 In order to run as a job one can launch the job by following pkg/client/templmates.go file, where the launched
- objects template is provided.
-=======
-# openshift-sno-upgrade-recovery
-
-Cli to orchestrate backup requests on an ACM hub. It will trigger the backup jobs from <https://github.com/redhat-ztp/openshift-ai-image-backup>
-
-## How to build
-
-A Makefile is provided in order to facilitate the building of the client. Just execute `Make build` and it will place
-the generate binary into `bin/backup` relative path.
-
-## How to generate images
-
-While this program can be executed from the command line, it is mainly designed to run from a Kubernetes cluster, using
-a container image. In order to build the image, please execute `Make build-image` . You can override the default
-parameters using the following environment vars:
-
-* CONTAINER_COMMAND : docker/podman
-* IMAGE: name of the quay image to produce. By default is `quay.io/redhat-ztp/openshift-ai-trigger-backup`
-* GIT_REVISION: commit of the git repository to use for the build. By default is pointing to `HEAD`
-* CONTAINER_BUILD_PARAMS: additional flags to pass to `docker build` or `podman build` command.
-
-Once the image is successfully built, you can push it to your remote repository using `Make push-image`command.
-Then it's ready to be consumed.
-
-## How to use
-
-### Running from command line
-
-In order to run ai-trigger-backup from command line, you need to have a valid KUBECONFIG file with valid credentials to
-access the hub cluster. You can then launch the command, that will trigger the backup on the desired spoke cluster:
-`./bin/backup backupInitialData -k /tmp/kubeconfig_karmalabs -s spoke-cluster`
-This command will create two policies in the hub cluster, that will launch the backup jobs in the spoke:
-
-```bash
-NAME                                                  REMEDIATION ACTION   COMPLIANCE STATE   AGE
-
-open-cluster-management.policy-backup-live-image      enforce              Compliant          9s
-
-open-cluster-management.policy-backup-release-image   enforce              Compliant          9s
-```
-
-### Running from a job
-
-In order to run integrated from a hub cluster, triggered by other events, you need to use the
-`openshift-ai-trigger-backup` image that was created. As an example, you can trigger from a job:
-
-```yaml
-apiVersion: v1
-kind: ServiceAccount
-metadata:
-  name: disaster-recovery-launcher
-  namespace: spoke-cluster
----
-apiVersion: rbac.authorization.k8s.io/v1
-kind: ClusterRoleBinding
-metadata:
-  name: disaster-recovery-launcher
-  namespace: spoke-cluster
-roleRef:
-  name: cluster-admin
-  apiGroup: rbac.authorization.k8s.io
-  kind: ClusterRole
-subjects:
-  - name: disaster-recovery-launcher
-    namespace: spoke-cluster
-    kind: ServiceAccount
----
-apiVersion: batch/v1
-kind: Job
-metadata:
-  name: trigger-backup-image
-  namespace: spoke-cluster
-spec:
-  backoffLimit: 5
-  ttlSecondsAfterFinished: 100
-  template:
-    metadata:
-      name: trigger-backup-image
-      namespace: spoke-cluster
-    spec:
-      containers:
-      - name: trigger-backup-image
-        image: lab-installer.karmalabs.com:5000/olm/openshift-ai-trigger-backup
-        args: ["backupInitialData", "-s", "spoke-cluster"]
-      nodeSelector:
-        node-role.kubernetes.io/master: ''
-      restartPolicy: OnFailure
-      serviceAccount: disaster-recovery-launcher
-      serviceAccountName: disaster-recovery-launcher
-```
-
-See that you need to have a privileged account in order to run it, because it needs to access details, and manipulate
-content in the spoke cluster, that is only available to privileged accounts. When executed, it will create the matching
-policies to trigger the backup in the specified spoke cluster.
->>>>>>> ded9d8e0
+ objects template is provided. 