/*
 * Copyright 2022 Red Hat, Inc.
 *
 * Licensed under the Apache License, Version 2.0 (the "License");
 * you may not use this file except in compliance with the License.
 * You may obtain a copy of the License at
 *
 *   http://www.apache.org/licenses/LICENSE-2.0
 *
 * Unless required by applicable law or agreed to in writing, software
 * distributed under the License is distributed on an "AS IS" BASIS,
 * WITHOUT WARRANTIES OR CONDITIONS OF ANY KIND, either express or implied.
 * See the License for the specific language governing permissions and
 * limitations under the License.
 */

package root

import (
	"fmt"
	"os"
	"strings"
	"sync"
	"text/tabwriter"
	"time"

	metaclient1 "github.com/redhat-ztp/openshift-sno-upgrade-recovery/pkg/client"
	"github.com/spf13/cobra"
	"github.com/spf13/viper"
	"k8s.io/apimachinery/pkg/api/errors"

	log "github.com/sirupsen/logrus"
)

type Status struct {
	ClusterName   string
	ClusterStatus string
	ClusterError  interface{}
}

<<<<<<< HEAD
// multiSpokeLaunch initiates backup to all the provided spoke clusters concurrently
// returns:			error
=======
>>>>>>> ded9d8e0
func multiSpokeLaunch(client metaclient1.Client) error {
	status := []Status{}
	var mu sync.Mutex
	ch := make(chan string, len(client.Spoke))
	var wg sync.WaitGroup
	log.Infof("Backup will be launched concurrently on clusters: %s", client.Spoke)
	for _, v := range client.Spoke {
		wg.Add(1)
		go func(client metaclient1.Client, v string, ch chan string, wg *sync.WaitGroup) {
			retStatus, err := launchBackupJobs(client, v, ch, wg)
			mu.Lock()
			if err != nil {
				status = append(status, Status{v, retStatus, err})
			} else {
				status = append(status, Status{v, retStatus, metaclient1.NErr})
			}
<<<<<<< HEAD
			fmt.Printf("The value received from chan: %s is %s and %v\n", v, retStatus, err)
=======
			fmt.Printf("The value received from chan: %s is %s and %s\n", v, retStatus, err)
>>>>>>> ded9d8e0
			mu.Unlock()
		}(client, v, ch, &wg)
	}
	wg.Wait()
	close(ch)

	fmt.Println(strings.Repeat("-", 85))
	w := tabwriter.NewWriter(os.Stdout, 10, 0, 0, ' ', tabwriter.Debug)
	fmt.Fprintln(w, "Cluster Name\tCluster Status\t Error\t")
	for _, v := range status {
		fmt.Fprintln(w, v.ClusterName, "\t", v.ClusterStatus, "\t", v.ClusterError, "\t")
	}
	w.Flush()
	return nil
}

<<<<<<< HEAD
// launchBackupJobs calls various Client functions to launch k8s jobs to trigger backup
// returns:			Job status, error
=======
>>>>>>> ded9d8e0
func launchBackupJobs(client metaclient1.Client, name string, ch chan string, wg *sync.WaitGroup) (string, error) {

	defer wg.Done()

	log.SetFormatter(&log.JSONFormatter{})
	log.SetLevel(log.DebugLevel)
	// check whether the spoke exists
	if !client.SpokeClusterExists(name) {
		return metaclient1.NExist, fmt.Errorf("cluster %s does not exist", name)

	}
	log.Info("Cluster exists!")
	time.Sleep(time.Second * 2)

	log.Info("Creating Kubernetes objects")

<<<<<<< HEAD
	err := client.LaunchKubernetesObjects(name, metaclient1.ActionCreateTemplates)
=======
	err := client.LaunchKubernetesObjects(name, metaclient1.ActionCreateTemplates, "create")
>>>>>>> ded9d8e0
	if err != nil {
		log.Errorf("Couldn't launch k8s ManagedClusterAction objects in the %s cluster err: %s", name, err)
		log.Info("Deleting all mca objects")
		if _, err = client.ManageObjects(name, metaclient1.ActionCreateTemplates, metaclient1.MCA, "delete"); err != nil {
			return metaclient1.Failed, fmt.Errorf("couldn't delete k8s ManagedClusterAction objects in the %s cluster err: %s", name, err)
			//	return err
		}
		return name, err
	}
	log.Info("Successfully created all K8s mca objects")

	// create managedclusterview object
	_, err = client.ManageObjects(name, metaclient1.ViewCreateTemplates, metaclient1.MCV, "get")
	if err != nil {
		if errors.IsAlreadyExists(err) {
			_, err = client.ManageObjects(name, metaclient1.ViewCreateTemplates, metaclient1.MCV, "delete")
			if err != nil {
				return metaclient1.Failed, fmt.Errorf("couldn't delete existing ManagedclusterView object in the %s cluster err: %s", name, err)
				//	return err
			}
		}
		if errors.IsNotFound(err) {
<<<<<<< HEAD
			err = client.LaunchKubernetesObjects(name, metaclient1.ViewCreateTemplates)
=======
			err = client.LaunchKubernetesObjects(name, metaclient1.ViewCreateTemplates, "create")
>>>>>>> ded9d8e0
			if err != nil {
				return metaclient1.Failed, fmt.Errorf("couldn't launch k8s ManagedclusterView object the %s cluster err: %s", name, err)
				//	return err
			}
		}
	}
	log.Info("Successfully created ManagedclusterView object")

	time.Sleep(1 * time.Second)
	// check job status via managedclusterview
<<<<<<< HEAD
	err = client.JobStatus(name, metaclient1.Launch)
	if err != nil {
		return metaclient1.Failed, fmt.Errorf("couldn't verify the initiation of the job, err: %s", err)
	}

	err = client.JobStatus(name, metaclient1.Complete)
	if err != nil {
		return metaclient1.Failed, fmt.Errorf("couldn't verify if the job has finished, err: %s", err)
=======
	err = client.CheckStatus(metaclient1.MCV, name)
	if err != nil {
		return metaclient1.Failed, fmt.Errorf("couldn't verify the job status, err: %s", err)
		//return nil
>>>>>>> ded9d8e0
	}

	// delete managedclusterview
	_, err = client.ManageObjects(name, metaclient1.ViewCreateTemplates, metaclient1.MCV, "delete")
	if err != nil {
		return metaclient1.Failed, fmt.Errorf("couldn't delete existing ManagedclusterView object in the %s cluster err: %s", name, err)
<<<<<<< HEAD
=======
		//	return err
>>>>>>> ded9d8e0
	}

	//delete the namespace in the spoke, which will delete the completed job and associated pod.
<<<<<<< HEAD
	err = client.LaunchKubernetesObjects(name, metaclient1.JobDeleteTemplates)
=======
	err = client.LaunchKubernetesObjects(name, metaclient1.JobDeleteTemplates, "create")
>>>>>>> ded9d8e0
	if err != nil {
		return metaclient1.Failed, fmt.Errorf("couldn't launch k8 objects in the %s cluster err: %s", name, err)
		//	return err
	}
	log.Info("Successfully deleted all Kubernetes objects")

	return metaclient1.Done, nil
}

var triggerBackupCmd = &cobra.Command{
	Use:   "triggerBackup",
	Short: "It will trigger the backup of the resources in the spoke cluster",

	RunE: func(cmd *cobra.Command, args []string) error {
		// get spoke cluster
		Spoke, _ := cmd.Flags().GetString("Spoke")
		splittedParam := strings.Split(Spoke, ",")
		Clustername := []string{}
		for _, v := range splittedParam {
			Clustername = append(Clustername, strings.TrimSpace(v))
		}

		BackupPath, _ := cmd.Flags().GetString("BackupPath")
		KubeconfigPath, _ := cmd.Flags().GetString("KubeconfigPath")

		client, err := metaclient1.New(Clustername, BackupPath, KubeconfigPath)
		if err != nil {
			return err
		}

		//	err = launchBackupJobs(client)
		err = multiSpokeLaunch(client)
		if err != nil {
			return err
		}

		return nil
	},
}

func init() {

	rootCmd.AddCommand(triggerBackupCmd)

	triggerBackupCmd.Flags().StringP("Spoke", "s", "", "Name of the Spoke cluster")
	err := triggerBackupCmd.MarkFlagRequired("Spoke")
	if err != nil {
		return
	}

	triggerBackupCmd.Flags().StringP("KubeconfigPath", "k", "", "Path to kubeconfig file")
	err = triggerBackupCmd.MarkFlagRequired("KubeconfigPath")
	if err != nil {
		return
	}

	triggerBackupCmd.Flags().StringP("BackupPath", "p", "/var/recovery", "Path of recovery partition where backups will be stored")

	// bind to viper
	_ = viper.BindPFlag("Spoke", triggerBackupCmd.Flags().Lookup("Spoke"))
	_ = viper.BindPFlag("BackupPath", triggerBackupCmd.Flags().Lookup("BackupPath"))
	_ = viper.BindPFlag("KubeconfigPath", triggerBackupCmd.Flags().Lookup("KubeconfigPath"))
}<|MERGE_RESOLUTION|>--- conflicted
+++ resolved
@@ -38,11 +38,8 @@
 	ClusterError  interface{}
 }
 
-<<<<<<< HEAD
 // multiSpokeLaunch initiates backup to all the provided spoke clusters concurrently
 // returns:			error
-=======
->>>>>>> ded9d8e0
 func multiSpokeLaunch(client metaclient1.Client) error {
 	status := []Status{}
 	var mu sync.Mutex
@@ -59,11 +56,7 @@
 			} else {
 				status = append(status, Status{v, retStatus, metaclient1.NErr})
 			}
-<<<<<<< HEAD
 			fmt.Printf("The value received from chan: %s is %s and %v\n", v, retStatus, err)
-=======
-			fmt.Printf("The value received from chan: %s is %s and %s\n", v, retStatus, err)
->>>>>>> ded9d8e0
 			mu.Unlock()
 		}(client, v, ch, &wg)
 	}
@@ -80,11 +73,8 @@
 	return nil
 }
 
-<<<<<<< HEAD
 // launchBackupJobs calls various Client functions to launch k8s jobs to trigger backup
 // returns:			Job status, error
-=======
->>>>>>> ded9d8e0
 func launchBackupJobs(client metaclient1.Client, name string, ch chan string, wg *sync.WaitGroup) (string, error) {
 
 	defer wg.Done()
@@ -101,11 +91,7 @@
 
 	log.Info("Creating Kubernetes objects")
 
-<<<<<<< HEAD
 	err := client.LaunchKubernetesObjects(name, metaclient1.ActionCreateTemplates)
-=======
-	err := client.LaunchKubernetesObjects(name, metaclient1.ActionCreateTemplates, "create")
->>>>>>> ded9d8e0
 	if err != nil {
 		log.Errorf("Couldn't launch k8s ManagedClusterAction objects in the %s cluster err: %s", name, err)
 		log.Info("Deleting all mca objects")
@@ -128,11 +114,8 @@
 			}
 		}
 		if errors.IsNotFound(err) {
-<<<<<<< HEAD
+
 			err = client.LaunchKubernetesObjects(name, metaclient1.ViewCreateTemplates)
-=======
-			err = client.LaunchKubernetesObjects(name, metaclient1.ViewCreateTemplates, "create")
->>>>>>> ded9d8e0
 			if err != nil {
 				return metaclient1.Failed, fmt.Errorf("couldn't launch k8s ManagedclusterView object the %s cluster err: %s", name, err)
 				//	return err
@@ -141,9 +124,7 @@
 	}
 	log.Info("Successfully created ManagedclusterView object")
 
-	time.Sleep(1 * time.Second)
 	// check job status via managedclusterview
-<<<<<<< HEAD
 	err = client.JobStatus(name, metaclient1.Launch)
 	if err != nil {
 		return metaclient1.Failed, fmt.Errorf("couldn't verify the initiation of the job, err: %s", err)
@@ -152,30 +133,16 @@
 	err = client.JobStatus(name, metaclient1.Complete)
 	if err != nil {
 		return metaclient1.Failed, fmt.Errorf("couldn't verify if the job has finished, err: %s", err)
-=======
-	err = client.CheckStatus(metaclient1.MCV, name)
-	if err != nil {
-		return metaclient1.Failed, fmt.Errorf("couldn't verify the job status, err: %s", err)
-		//return nil
->>>>>>> ded9d8e0
 	}
 
 	// delete managedclusterview
 	_, err = client.ManageObjects(name, metaclient1.ViewCreateTemplates, metaclient1.MCV, "delete")
 	if err != nil {
 		return metaclient1.Failed, fmt.Errorf("couldn't delete existing ManagedclusterView object in the %s cluster err: %s", name, err)
-<<<<<<< HEAD
-=======
-		//	return err
->>>>>>> ded9d8e0
 	}
 
 	//delete the namespace in the spoke, which will delete the completed job and associated pod.
-<<<<<<< HEAD
 	err = client.LaunchKubernetesObjects(name, metaclient1.JobDeleteTemplates)
-=======
-	err = client.LaunchKubernetesObjects(name, metaclient1.JobDeleteTemplates, "create")
->>>>>>> ded9d8e0
 	if err != nil {
 		return metaclient1.Failed, fmt.Errorf("couldn't launch k8 objects in the %s cluster err: %s", name, err)
 		//	return err
